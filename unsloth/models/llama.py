--- conflicted
+++ resolved
@@ -1967,22 +1967,6 @@
                 if "embed_tokens" in new_target_modules:
                     print("Unsloth: Training embed_tokens in mixed precision to save VRAM")
 
-<<<<<<< HEAD
-                    dtype = model.model.model.embed_tokens.modules_to_save.default.weight.dtype
-                    # Now patch lm_head and embed_tokens
-                    if dtype == torch.float16:
-                        # See https://github.com/unslothai/unsloth/pull/1200
-                        # Tesla T4 must use float32 and not float16
-                        modules_to_save_dtype = torch.float32
-                    else:
-                        # Can be bfloat16
-                        modules_to_save_dtype = dtype
-                    pass
-
-                    model.model.model.embed_tokens.modules_to_save.default\
-                        .to(device = "cuda:0", dtype = modules_to_save_dtype, non_blocking = True)
-                    model.model.model.embed_tokens.modules_to_save.default.requires_grad_(True)
-=======
                     new_dtype = model.get_input_embeddings().modules_to_save.default.weight.dtype
                     if new_dtype == torch.float16:
                         # See https://github.com/unslothai/unsloth/pull/1200
@@ -1993,7 +1977,6 @@
                     model.get_input_embeddings().modules_to_save.default\
                         .to(device = "cuda:0", dtype = new_dtype, non_blocking = True)
                     model.get_input_embeddings().modules_to_save.default.requires_grad_(True)
->>>>>>> 52d2895d
 
                     # [TODO] Move old embed_tokens to CPU - should be disk!
                     model.get_input_embeddings().original_module\
@@ -2004,21 +1987,6 @@
                 if "lm_head" in new_target_modules:
                     print("Unsloth: Training lm_head in mixed precision to save VRAM")
 
-<<<<<<< HEAD
-                    dtype = model.model.model.lm_head.modules_to_save.default.weight.dtype
-                    # Now patch lm_head and embed_tokens
-                    if dtype == torch.float16:
-                        # See https://github.com/unslothai/unsloth/pull/1200
-                        # Tesla T4 must use float32 and not float16
-                        modules_to_save_dtype = torch.float32
-                    else:
-                        # Can be bfloat16
-                        modules_to_save_dtype = dtype
-                    pass
-                    model.model.lm_head.modules_to_save.default\
-                        .to(device = "cuda:0", dtype = modules_to_save_dtype, non_blocking = True)
-                    model.model.lm_head.modules_to_save.default.requires_grad_(True)
-=======
                     new_dtype = model.get_output_embeddings().modules_to_save.default.weight.dtype
                     if new_dtype == torch.float16:
                         # See https://github.com/unslothai/unsloth/pull/1200
@@ -2029,7 +1997,6 @@
                     model.get_output_embeddings().modules_to_save.default\
                         .to(device = "cuda:0", dtype = new_dtype, non_blocking = True)
                     model.get_output_embeddings().modules_to_save.default.requires_grad_(True)
->>>>>>> 52d2895d
 
                     # [TODO] Move old lm_head to CPU - should be disk!
                     model.get_output_embeddings().original_module\
@@ -2265,22 +2232,6 @@
             print("Unsloth: Training embed_tokens in mixed precision to save VRAM")
             assert(hasattr(model.get_input_embeddings(), "modules_to_save"))
 
-<<<<<<< HEAD
-            dtype = model.model.model.embed_tokens.modules_to_save.default.weight.dtype
-            # Now patch lm_head and embed_tokens
-            if dtype == torch.float16:
-                # See https://github.com/unslothai/unsloth/pull/1200
-                # Tesla T4 must use float32 and not float16
-                modules_to_save_dtype = torch.float32
-            else:
-                # Can be bfloat16
-                modules_to_save_dtype = dtype
-            pass
-
-            model.model.model.embed_tokens.modules_to_save.default\
-                .to(device = "cuda:0", dtype = modules_to_save_dtype, non_blocking = True)
-            model.model.model.embed_tokens.modules_to_save.default.requires_grad_(True)
-=======
             new_dtype = model.get_input_embeddings().modules_to_save.default.weight.dtype
             if new_dtype == torch.float16:
                 # See https://github.com/unslothai/unsloth/pull/1200
@@ -2291,7 +2242,6 @@
             model.get_input_embeddings().modules_to_save.default\
                 .to(device = "cuda:0", dtype = new_dtype, non_blocking = True)
             model.get_input_embeddings().modules_to_save.default.requires_grad_(True)
->>>>>>> 52d2895d
         pass
 
         if train_lm_head:
@@ -2305,26 +2255,9 @@
                 new_dtype = torch.float32
             pass
 
-<<<<<<< HEAD
-            dtype = model.model.lm_head.modules_to_save.default.weight.dtype
-            # Now patch lm_head and embed_tokens
-            if dtype == torch.float16:
-                # See https://github.com/unslothai/unsloth/pull/1200
-                # Tesla T4 must use float32 and not float16
-                modules_to_save_dtype = torch.float32
-            else:
-                # Can be bfloat16
-                modules_to_save_dtype = dtype
-            pass
-
-            model.model.lm_head.modules_to_save.default\
-                .to(device = "cuda:0", dtype = modules_to_save_dtype, non_blocking = True)
-            model.model.lm_head.modules_to_save.default.requires_grad_(True)
-=======
             model.get_output_embeddings().modules_to_save.default\
                 .to(device = "cuda:0", dtype = new_dtype, non_blocking = True)
             model.get_output_embeddings().modules_to_save.default.requires_grad_(True)
->>>>>>> 52d2895d
         pass
 
         # Patch tokenizer to pad to the right
