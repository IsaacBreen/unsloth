# Copyright 2023-present Daniel Han-Chen & the Unsloth team. All rights reserved.
#
# Licensed under the Apache License, Version 2.0 (the "License");
# you may not use this file except in compliance with the License.
# You may obtain a copy of the License at
#
#     http://www.apache.org/licenses/LICENSE-2.0
#
# Unless required by applicable law or agreed to in writing, software
# distributed under the License is distributed on an "AS IS" BASIS,
# WITHOUT WARRANTIES OR CONDITIONS OF ANY KIND, either express or implied.
# See the License for the specific language governing permissions and
# limitations under the License.

__all__ = [
    "RL_EXTRA_ARGS",
    "RL_FUNCTIONS",
    "RL_PRE_ITEMS",
    "RL_CONFIG_CHANGES",
    "RL_METRICS_CHANGES",
]

import re
import torch
import inspect
from collections import defaultdict
from unsloth_zoo.rl_replacements import RL_REPLACEMENTS
RL_EXTRA_ARGS      = defaultdict(list)
RL_FUNCTIONS       = defaultdict(list)
RL_PRE_ITEMS       = defaultdict(list)
RL_CONFIG_CHANGES  = defaultdict(list)
RL_METRICS_CHANGES = defaultdict(list)

torch_compile_options = {
    "epilogue_fusion"   : True,
    "max_autotune"      : True,
    "shape_padding"     : True,
    "trace.enabled"     : False,
    "triton.cudagraphs" : False,
}

# Check untrained tokens
def sft_trainer_fix_untrained_tokens(call_args, extra_args):
    if "model" in call_args and "train_dataset" in call_args:
        fix_tokenizer = \
        "IGNORED_TOKENIZER_NAMES = os.environ.get('UNSLOTH_IGNORED_TOKENIZER_NAMES', '').split('\\n')\n"\
        "from unsloth_zoo.tokenizer_utils import fix_untrained_tokens\n"\
        "from unsloth_zoo.training_utils  import fix_zero_training_loss\n"\
        "if 'tokenizer' not in locals(): tokenizer = processing_class\n"\
        "fix_untrained_tokens(model, tokenizer, train_dataset, IGNORED_TOKENIZER_NAMES, eps = 1e-16)\n"\
        "fix_zero_training_loss(model, tokenizer, train_dataset)\n"
        return fix_tokenizer
    return ""
pass
RL_EXTRA_ARGS["sft_trainer"].append(sft_trainer_fix_untrained_tokens)


# Remove DPO columns which might randomnly be tokenized
def dpo_trainer_fix_columns(call_args, extra_args):
    if "model" in call_args and "train_dataset" in call_args:
        fix_dpo = \
        "if hasattr(train_dataset, 'column_names'):\n"\
        "    column_names = set(train_dataset.column_names)\n"\
        "    check = ['chosen', 'rejected', 'prompt', 'chosen_input_ids', 'chosen_attention_mask',\n"\
        "             'chosen_labels', 'rejected_input_ids', 'rejected_attention_mask', 'rejected_labels',\n"\
        "             'prompt_input_ids', 'prompt_attention_mask']\n"\
        "    if all(x in column_names for x in check):\n"\
        "        train_dataset = train_dataset.remove_columns(['chosen', 'rejected', 'prompt'])\n"\
        "    del check, column_names\n"
        return fix_dpo
    return ""
pass
RL_EXTRA_ARGS["dpo_trainer"].append(dpo_trainer_fix_columns)


# Fix tokenizer double BOS
def sft_trainer_prepare_dataset(function_name, function):
    if  function_name != "_prepare_non_packed_dataloader" and \
        function_name != "_prepare_dataset": return function

    check_text = \
    "if 'tokenizer'          not in locals(): tokenizer = processing_class\n"\
    "if 'formatting_func'    not in locals(): raise RuntimeError('Unsloth: Please file a bug report - `formatting_func` does not exist!')\n"\
    "if 'dataset_text_field' not in locals() and 'args' in locals(): dataset_text_field = args.dataset_text_field\n"\
    "if 'dataset_text_field' not in locals(): raise RuntimeError('Unsloth: Please file a bug report - `dataset_text_field` does not exist!')\n"\
    "test_text = dataset[0][dataset_text_field] if (formatting_func is None and dataset_text_field is not None) else formatting_func(dataset[0])[0]\n"\
    "chat_template = getattr(tokenizer, 'chat_template', None)\n"\
    "chat_template = '' if chat_template is None else chat_template\n"\
    "has_bos_token_already = (test_text.startswith(tokenizer.bos_token) or tokenizer.bos_token in chat_template) "\
    "if getattr(tokenizer, 'bos_token', None) is not None else False\n"\
    "if 'add_special_tokens' not in locals() and has_bos_token_already:\n"\
    "    from functools import partial\n"\
    "    tokenizer = partial(tokenizer, add_special_tokens = False)\n"\
    "    processing_class = tokenizer\n"\
    "else:\n"\
    "    add_special_tokens = False if has_bos_token_already else locals().get('add_special_tokens', False)\n"

    check_text = check_text.split("\n")
    check_text = "\n".join(" "*8 + x for x in check_text)
    check_text = check_text.rstrip() + "\n"

    # .*? matches first match. .+? matches final match.
    replacer = re.findall(
        r"def " + function_name + r"\(.*?\).*?\:\n",
        function,
        flags = re.MULTILINE | re.DOTALL,
    )
    if len(replacer) != 0:
        replacer = replacer[0]
        function = function.replace(replacer, replacer + check_text)
    pass
    return function
pass
RL_FUNCTIONS["sft_trainer"].append(sft_trainer_prepare_dataset)


# Ignore mean_token_accuracy since it needs logits
# We override it directly with our version
def sft_trainer_compute_loss(function_name, function):
    if  function_name != "compute_loss": return function

    def compute_loss(self, model, inputs, return_outputs = False, num_items_in_batch = None):
        outputs = super().compute_loss(
            model,
            inputs,
            return_outputs = return_outputs,
            num_items_in_batch = num_items_in_batch,
        )
        return outputs
    pass

    function = inspect.getsource(compute_loss)
    return function
pass
RL_FUNCTIONS["sft_trainer"].append(sft_trainer_compute_loss)


# Autocast precision for GRPO
def grpo_trainer__prepare_inputs(function_name, function):
    if  function_name != "_prepare_inputs": return function

    if "with torch.inference_mode()" not in function: return function

    # Add mixed precision training
    function = function.replace(
        "with torch.inference_mode():",

        "with torch.inference_mode(), "\
        "torch.amp.autocast(device_type = 'cuda', "\
        "dtype = torch.float16 if os.environ.get('ACCELERATE_MIXED_PRECISION', 'fp16') == 'fp16' else torch.bfloat16) "\
        "if not torch.is_autocast_enabled('cuda') else nullcontext():",
    )

    # Disable attaching a float32 conversion hook which upcasts logits to FP32
    function = function.replace(
        "self.accelerator.unwrap_model(self.model)",
        "self.accelerator.unwrap_model(self.model, keep_fp32_wrapper = False)",
    )
    return function
pass
RL_FUNCTIONS["grpo_trainer"].append(grpo_trainer__prepare_inputs)


# Remove _move_model_to_vllm
def grpo_trainer__move_model_to_vllm(function_name, function):
    if  function_name != "_move_model_to_vllm": return function
    
    def _move_model_to_vllm(self, *args, **kwargs): return None

<<<<<<< HEAD
=======
    def _move_model_to_vllm(self, *args, **kwargs): return None

>>>>>>> 3a0d3d58
    function = inspect.getsource(_move_model_to_vllm)
    return function
pass
RL_FUNCTIONS["grpo_trainer"].append(grpo_trainer__move_model_to_vllm)


# Edit _get_per_token_logps to handle mixed precision
def grpo_trainer__get_per_token_logps(function_name, function):
    if  function_name != "_get_per_token_logps": return function

    def _get_per_token_logps(self, model, input_ids, attention_mask, logits_to_keep):
        return None # Unsloth efficient GRPO
        if not hasattr(self, '_autocast_dtype'):
            self._autocast_dtype = torch.float16 if os.environ.get('ACCELERATE_MIXED_PRECISION', 'fp16') == 'fp16' else torch.bfloat16
        with torch.amp.autocast(device_type = 'cuda', dtype = self._autocast_dtype):
            # We add 1 to `logits_to_keep` because the last logits of the sequence is later excluded
            logits = model(input_ids=input_ids, attention_mask=attention_mask, logits_to_keep=logits_to_keep + 1).logits
            logits = logits[:, :-1, :]  # (B, L-1, V), exclude the last logit: it corresponds to the next token pred

            input_ids = input_ids[:, -logits_to_keep:]
            # For transformers<=4.48, logits_to_keep argument isn't supported, so here we drop logits ourselves.
            # See https://github.com/huggingface/trl/issues/2770
            logits = logits[:, -logits_to_keep:]
            return logits
            # return selective_log_softmax(logits, input_ids)  #  compute logprobs for the input tokens
        pass
    pass

    function = inspect.getsource(_get_per_token_logps)
    return function
pass
RL_FUNCTIONS["grpo_trainer"].append(grpo_trainer__get_per_token_logps)

grpo_compute_loss     = RL_REPLACEMENTS["grpo_compute_loss"]
UnslothEfficientGRPO  = RL_REPLACEMENTS["UnslothEfficientGRPO"]
grpo_accumulated_loss = RL_REPLACEMENTS["grpo_accumulated_loss"]
RL_PRE_ITEMS["grpo_trainer"].append(inspect.getsource(grpo_compute_loss))
RL_PRE_ITEMS["grpo_trainer"].append(inspect.getsource(UnslothEfficientGRPO))
RL_PRE_ITEMS["grpo_trainer"].append(inspect.getsource(grpo_accumulated_loss))

# Edit _get_per_token_logps to handle mixed precision
def grpo_trainer_compute_loss(function_name, function):
    if  function_name != "compute_loss": return function

    def compute_loss(self, model, inputs, return_outputs = False, num_items_in_batch = None):
        if return_outputs:
            raise ValueError("The GRPOTrainer does not support returning outputs")
        # Compute the per-token log probabilities for the model

        prompt_ids, prompt_mask = inputs["prompt_ids"], inputs["prompt_mask"]
        completion_ids, completion_mask = inputs["completion_ids"], inputs["completion_mask"]
        input_ids = torch.cat([prompt_ids, completion_ids], dim=1)
        bsz, qlen = input_ids.shape
        # attention_mask = torch.cat([prompt_mask, completion_mask], dim=1)
        attention_mask = None
        logits_to_keep = completion_ids.size(1)  # we only need to compute the logits for the completion tokens
        _input_ids = input_ids
        _logits_to_keep = logits_to_keep
        per_token_logps = self._get_per_token_logps(model, input_ids, attention_mask, logits_to_keep)

        # Compute the KL divergence between the model and the reference model
        ref_per_token_logps = inputs["ref_per_token_logps"]
        # per_token_kl = torch.exp(ref_per_token_logps - per_token_logps) - (ref_per_token_logps - per_token_logps) - 1

        # x - x.detach() allows for preserving gradients from x
        advantages = inputs["advantages"]
        # per_token_loss = torch.exp(per_token_logps - per_token_logps.detach()) * advantages.unsqueeze(1)
        # per_token_loss = -(per_token_loss - self.beta * per_token_kl)
        # loss = ((per_token_loss * completion_mask).sum(dim=1) / completion_mask.sum(dim=1)).mean()
        input_ids = input_ids[:, -logits_to_keep:]
        if False:#per_token_logps is not None:
            loss, completion_length, mean_kl = grpo_compute_loss(
                ref_per_token_logps, per_token_logps, input_ids, completion_mask, self.beta, advantages,
            )
        else:
            loss, completion_length, mean_kl = grpo_accumulated_loss(
                self, _input_ids, logits_to_keep, completion_mask, advantages,
                n_chunks = self.args.unsloth_num_chunks,
            )

        # Log the metrics
        # completion_length = self.accelerator.gather_for_metrics(completion_mask.sum(1)).float().mean().item()

        # mean_kl = ((per_token_kl * completion_mask).sum(dim=1) / completion_mask.sum(dim=1)).mean()
        # self._metrics["kl"].append(self.accelerator.gather_for_metrics(mean_kl).mean().item())

        if "train" in self._metrics:
            mode = "eval" if self.control.should_evaluate else "train"
            self._metrics[mode]["completion_length"].append(completion_length.item())
            self._metrics[mode]["kl"].append(mean_kl.item())
        else:
            self._metrics["completion_length"].append(completion_length.item())
            self._metrics["kl"].append(mean_kl.item())
        return loss
    pass

    function = inspect.getsource(compute_loss)
    return function
pass
RL_FUNCTIONS["grpo_trainer"].append(grpo_trainer_compute_loss)

# https://github.com/huggingface/trl/blob/main/trl/trainer/grpo_trainer.py#L356
# TRL warns if batch size is not a multiple of num_generations -> fix this.
def grpo_trainer_fix_batch_size(RLTrainer_source, RLConfig_source):
    if "divisible by the number of generations" not in RLTrainer_source: return ""
    if "num_generations" not in RLConfig_source: return ""

    check_batch_size = \
    "div = per_device_train_batch_size // num_generations\n"\
    "if div * num_generations != per_device_train_batch_size:\n"\
    "    print('Unsloth: We now expect `per_device_train_batch_size` to be a multiple of `num_generations`.\\n"\
               "We will change the batch size of ' + str(per_device_train_batch_size) + ' to the `num_generations` of ' + str(num_generations))\n"\
    "    per_device_train_batch_size = num_generations\n"
    return check_batch_size
pass
RL_CONFIG_CHANGES["grpo_trainer"].append(grpo_trainer_fix_batch_size)


# Add other reward function names
def grpo_trainer_metrics(RLTrainer_source, RLConfig_source):
    if "reward_funcs" not in RLTrainer_source: return ""

    log_metrics = \
    "if not isinstance(reward_funcs, list): _reward_funcs = [reward_funcs]\n"\
    "else: _reward_funcs = reward_funcs\n"\
    "for reward_func in _reward_funcs:\n"\
    "    try:\n"\
    "        reward_func_name = reward_func.__name__\n"\
    "        other_metrics.append(f'rewards/{reward_func_name}')\n"\
    "    except: pass\n"
    return log_metrics
pass
RL_METRICS_CHANGES["grpo_trainer"].append(grpo_trainer_metrics)<|MERGE_RESOLUTION|>--- conflicted
+++ resolved
@@ -164,14 +164,9 @@
 # Remove _move_model_to_vllm
 def grpo_trainer__move_model_to_vllm(function_name, function):
     if  function_name != "_move_model_to_vllm": return function
-    
+
     def _move_model_to_vllm(self, *args, **kwargs): return None
 
-<<<<<<< HEAD
-=======
-    def _move_model_to_vllm(self, *args, **kwargs): return None
-
->>>>>>> 3a0d3d58
     function = inspect.getsource(_move_model_to_vllm)
     return function
 pass
